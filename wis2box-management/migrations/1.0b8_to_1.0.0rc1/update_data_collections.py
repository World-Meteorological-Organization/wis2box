--- conflicted
+++ resolved
@@ -61,13 +61,8 @@
         else:
             # re-upload data
             storage_path = obj['fullpath']
-<<<<<<< HEAD
             print(f'Re-process {storage_path}')
             put_data(storage_path, get_data(storage_path))
-=======
-            print(f'Re-uploading {storage_path}')
-            put_data(get_data(storage_path),storage_path)
->>>>>>> 82e4f909
             # sleep 1. second to allow for the data to be processed
             time.sleep(1.)
 
