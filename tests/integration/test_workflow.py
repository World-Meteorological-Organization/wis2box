###############################################################################
#
# Licensed to the Apache Software Foundation (ASF) under one
# or more contributor license agreements.  See the NOTICE file
# distributed with this work for additional information
# regarding copyright ownership.  The ASF licenses this file
# to you under the Apache License, Version 2.0 (the
# "License"); you may not use this file except in compliance
# with the License.  You may obtain a copy of the License at
#
#   http://www.apache.org/licenses/LICENSE-2.0
#
# Unless required by applicable law or agreed to in writing,
# software distributed under the License is distributed on an
# "AS IS" BASIS, WITHOUT WARRANTIES OR CONDITIONS OF ANY
# KIND, either express or implied.  See the License for the
# specific language governing permissions and limitations
# under the License.
#
###############################################################################


# integration tests assume that the workflow in
# .github/workflows/tests-docker.yml has been executed

import csv
import os

from pathlib import Path

from pywis_pubsub.validation import validate_message
from requests import Session, codes

DATADIR = Path('.').parent.absolute() / 'tests/data'

URL = 'http://localhost'
API_URL = f'{URL}/oapi'
ID = 'urn:wmo:md:mw-mw_met_centre:surface-weather-observations'
SESSION = Session()
SESSION.hooks = {
   'response': lambda r, *args, **kwargs: r.raise_for_status()
}


def test_wis2downloader():
    """Test if the wis2downloader has downloaded
    the expected number of files in the download directory"""

    DOWNLOAD_DIR = DATADIR / 'downloads'

    topic_nfiles_dict = {
        'origin/a/wis2/mw-mw_met_centre/data/core/weather/surface-based-observations/synop': 23, # noqa
        'origin/a/wis2/dz-alger_met_centre/data/core/weather/surface-based-observations/synop': 28, # noqa
        'origin/a/wis2/cn-cma/data/core/weather/prediction/forecast/medium-range/probabilistic/global': 10, # noqa
        'origin/a/wis2/ro-rnimh/data/core/weather/surface-based-observations/synop': 49, # noqa
        'origin/a/wis2/cd-brazza_met_centre/data/recommended/weather/surface-based-observations/synop': 0, # noqa
        'origin/a/wis2/int-wmo-test/data/core/weather/surface-based-observations/buoy': 2, # noqa
        'origin/a/wis2/int-wmo-test/data/core/weather/surface-based-observations/wind_profiler': 1, # noqa
        'origin/a/wis2/int-wmo-test/data/core/weather/surface-based-observations/ship': 5, # noqa
        'origin/a/wis2/it-roma_met_centre/data/core/weather/surface-based-observations/synop': 31, # noqa
        'origin/a/wis2/int-wmo-test/data/core/weather/advisories-warnings': 1 # noqa
    }

    topic_nfiles_dict_found = {}
    for key in topic_nfiles_dict.keys():
        topic_nfiles_dict_found[key] = 0

    # count the number of files received in the download directory
    # over all subdirectories
    total_files = 0
    for root, dirs, files in os.walk(DOWNLOAD_DIR):
        total_files += len(files)
        for key in topic_nfiles_dict.keys():
            if key in root:
                topic_nfiles_dict_found[key] += len(files)

    # check if the number of files downloaded for each topic
    # matches the expected number
    for key in topic_nfiles_dict.keys():
        assert topic_nfiles_dict[key] == topic_nfiles_dict_found[key]


def test_metadata_station_cache():
    """Test station metadata caching"""

    wmo_regions = [
        'africa',
        'antarctica',
        'asia',
        'europe',
        'inapplicable',
        'northCentralAmericaCaribbean',
        'southAmerica',
        'southWestPacific',
        'unknown'
    ]

    with (DATADIR / 'metadata/station/station_list.csv').open() as fh:
        reader = csv.DictReader(fh)
        for row in reader:
            wsi = row['wigos_station_identifier']
            r = SESSION.get(f'{API_URL}/collections/stations/items/{wsi}')

            assert r.status_code == codes.ok

            station = r.json()

            assert station['properties']['wigos_station_identifier'] == wsi
            assert station['properties']['wmo_region'] in wmo_regions


def test_metadata_station_publish():
    """Test station metadata publishing"""

    r = SESSION.get(f'{API_URL}/collections/stations/items')

    assert r.status_code == codes.ok

    stations = r.json()

    assert stations['numberReturned'] == 103
    assert stations['numberMatched'] == 103


def test_metadata_discovery_publish():
    """Test discovery metadata publishing"""

    r = SESSION.get(f'{API_URL}/collections/discovery-metadata/items').json()
    assert r['numberMatched'] == 10

    r = SESSION.get(f'{API_URL}/collections/discovery-metadata/items/{ID}').json()  # noqa

    assert r['id'] == ID
    assert r['properties']['title'] == 'Surface weather observations from Malawi' # noqa

    assert len(r['links']) == 9

    geometry = {
        "type": "Polygon",
        "coordinates": [[
            [32.6881653175, -16.8012997372],
            [32.6881653175, -9.23059905359],
            [35.7719047381, -9.23059905359],
            [35.7719047381, -16.8012997372],
            [32.6881653175, -16.8012997372]
        ]]
    }

    assert r['geometry'] == geometry

    mqtt_link = [d for d in r['links'] if d['href'].startswith('mqtt')][0]

    assert 'everyone:everyone' in mqtt_link['href']
    assert mqtt_link['channel'] == 'origin/a/wis2/mw-mw_met_centre/data/core/weather/surface-based-observations/synop'  # noqa

    params = {
        'q': 'temperature'
    }

    r = SESSION.get(f'{API_URL}/collections/discovery-metadata/items',
                    params=params).json()

    assert r['numberMatched'] == 8

    # test access of discovery metadata from notification message

    centre_ids = [
        'mw-mw_met_centre',
        'it-roma_met_centre',
        'dz-alger_met_centre',
        'ro-rnimh',
        'cd-brazza_met_centre',
        'int-wmo-test'
    ]

    for centre_id in centre_ids:
        params = {
            'q': f'{centre_id} AND metadata'
        }

        r = SESSION.get(f'{API_URL}/collections/messages/items',
                        params=params).json()

        assert r['numberMatched'] >= 1

        feature = r['features'][0]
        assert feature['properties']['data_id'].startswith(centre_id)

        link = feature['links'][0]

        assert link['type'] == 'application/geo+json'
        assert link['href'].endswith('json')

        r = SESSION.get(link['href'])
        assert r.headers['Content-Type'] == 'application/geo+json'

        r = r.json()
        assert r['conformsTo'][0] == 'http://wis.wmo.int/spec/wcmp/2/conf/core'

        id_ = 'urn:wmo:md:cd-brazza_met_centre:surface-weather-observations'
        r = SESSION.get(f'{API_URL}/collections/discovery-metadata/items/{id_}').json()  # noqa

        assert 'has_auth' in r['wis2box']
        assert r['wis2box']['has_auth']

        for link in r['links']:
            if link['rel'] == 'collection' and link['title'] == id_:
                assert link['security']['default']['type'] == 'http'
                assert link['security']['default']['scheme'] == 'bearer'


def test_data_ingest():
    """Test data ingest/process publish"""

    item_api_url = f'{API_URL}/collections/{ID}/items/WIGOS_0-454-2-AWSNAMITAMBO_20210707T145500-82'  # noqa

    item_api = SESSION.get(item_api_url).json()

    assert item_api['reportId'] == 'WIGOS_0-454-2-AWSNAMITAMBO_20210707T145500'
    assert item_api['properties']['resultTime'] == '2021-07-07T14:55:00Z'  # noqa
    item_source = f'2021-07-07/wis/{ID}/{item_api["reportId"]}.bufr4' # noqa
    r = SESSION.get(f'{URL}/data/{item_source}')  # noqa
    assert r.status_code == codes.ok


def test_data_api():
    """Test data API collection queries"""

    url = f'{API_URL}/collections/{ID}/items'

    # filter by WIGOS station identifier
    params = {
        'wigos_station_identifier': '0-454-2-AWSLOBI'
    }

    r = SESSION.get(url, params=params).json()

    assert r['numberMatched'] == 17

    # filter by datetime (instant)
    params = {
        'datetime': '2021-07-08'
    }

    r = SESSION.get(url, params=params).json()

    assert r['numberMatched'] == 99

    # filter by datetime (since)
    params = {
        'datetime': '2021-07-08/..'
    }

    r = SESSION.get(url, params=params).json()

    assert r['numberMatched'] == 218

    # filter by datetime (before)
    params = {
        'datetime': '../2022-01-01'
    }

    r = SESSION.get(url, params=params).json()

    assert r['numberMatched'] == 385

    # filter by datetime (since year)
    params = {
        'datetime': '../2022'
    }

    r = SESSION.get(url, params=params).json()

    assert r['numberMatched'] == 385

    # filter by bbox
    bbox = [35.2, -16, 36, -15]
    params = {
        'bbox': ','.join(list(map(str, bbox)))
    }

    r = SESSION.get(url, params=params).json()

    assert r['numberMatched'] == 283


def test_message_api():
    """Test message API collection queries"""

    # check messages with "q=AWSBALAKA" contains link with rel='update'
    url = f'{API_URL}/collections/messages/items?q=AWSBALAKA&limit=2'  # noqa
    r = SESSION.get(url).json()
    # get links from 2nd message
    links = r['features'][1]['links']

    # check link contains rel='update'
    assert any(link['rel'] == 'update' for link in links)

    # test messages per test dataset
    counts = {
        'mw-mw_met_centre': 25,
        'it-roma_met_centre': 33,
        'dz-alger_met_centre': 29,
        'ro-rnimh': 50,
        'cd-brazza_met_centre': 15,
        'int-wmo-test': 12,
        'cn-cma': 11
    }
    for key, value in counts.items():
        url = f'{API_URL}/collections/messages/items?sortby=-datetime&q={key}&limit=1'  # noqa
        r = SESSION.get(url).json()
        assert r['numberMatched'] == value

    url = f'{API_URL}/collections/messages/items?sortby=-datetime'
    r = SESSION.get(url).json()

<<<<<<< HEAD
    # we want to find a particular message with data ID
    target_data_id = "cd-brazza_met_centre:surface-weather-observations/WIGOS_0-20000-0-64406_20230803T090000" # noqa
=======
    # should match sum of counts above
    assert r['numberMatched'] == sum(counts.values())

    # we want to find a particular message with data ID for core data
    target_data_id = 'mw-mw_met_centre:surface-weather-observations/WIGOS_0-454-2-AWSLOBI_20211111T125500'  # noqa
>>>>>>> da5ed3d5

    msg = None
    for feature in r['features']:
        if feature['properties']['data_id'] == target_data_id:
            msg = feature
            break

    assert msg is not None

    is_valid, _ = validate_message(msg)
    assert is_valid

    assert msg['geometry'] is not None

    props = msg['properties']
    assert props['datetime'] == '2021-11-11T12:55:00Z'
    assert props['wigos_station_identifier'] == '0-454-2-AWSLOBI'
    assert props['integrity']['method'] == 'sha512'
    assert not props['data_id'].startswith(('wis2', 'origin/a/wis2'))
    assert props['data_id'].startswith('mw')
    assert props['content']['size'] == 247
    assert props['content']['encoding'] == 'base64'
    assert props['content']['value'] is not None

    link_rel = msg['links'][0]

    assert link_rel['type'] == 'application/x-bufr'

    r = SESSION.get(link_rel['href'])

    assert r.status_code == codes.ok

    assert str(r.headers['Content-Length']) == str(link_rel['length'])

    assert b'BUFR' in r.content

    # we want to find a particular message with data ID for recommended data
    url = f'{API_URL}/collections/messages/items?sortby=-datetime&q=cd-brazza_met_centre'  # noqa
    r = SESSION.get(url).json()

    target_data_id = "cd-brazza_met_centre:surface-weather-observations/WIGOS_0-20000-0-64406_20230803T090000" # noqa

    msg = None
    for feature in r['features']:
        if feature['properties']['data_id'] == target_data_id:
            msg = feature
            break

    assert msg is not None

    is_valid, _ = validate_message(msg)
    assert is_valid

    assert msg['geometry'] is not None

    props = msg['properties']
    assert props['datetime'] == '2023-08-03T09:00:00Z'
    assert props['wigos_station_identifier'] == '0-20000-0-64406'
    assert props['integrity']['method'] == 'sha512'
    assert not props['data_id'].startswith('wis2')
    assert not props['data_id'].startswith('origin/a/wis2')
    assert props['data_id'].startswith('cd')
    assert 'content' not in props
    assert 'gts' in props
    assert props['gts']['ttaaii'] == 'SICG20'
    assert props['gts']['cccc'] == 'FCBB'

    link_rel = msg['links'][0]

    assert link_rel['type'] == 'application/x-bufr'
    assert link_rel['security']['default']['type'] == 'http'
    assert link_rel['security']['default']['scheme'] == 'bearer'<|MERGE_RESOLUTION|>--- conflicted
+++ resolved
@@ -314,16 +314,11 @@
     url = f'{API_URL}/collections/messages/items?sortby=-datetime'
     r = SESSION.get(url).json()
 
-<<<<<<< HEAD
-    # we want to find a particular message with data ID
-    target_data_id = "cd-brazza_met_centre:surface-weather-observations/WIGOS_0-20000-0-64406_20230803T090000" # noqa
-=======
     # should match sum of counts above
     assert r['numberMatched'] == sum(counts.values())
 
     # we want to find a particular message with data ID for core data
     target_data_id = 'mw-mw_met_centre:surface-weather-observations/WIGOS_0-454-2-AWSLOBI_20211111T125500'  # noqa
->>>>>>> da5ed3d5
 
     msg = None
     for feature in r['features']:
