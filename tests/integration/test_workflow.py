###############################################################################
#
# Licensed to the Apache Software Foundation (ASF) under one
# or more contributor license agreements.  See the NOTICE file
# distributed with this work for additional information
# regarding copyright ownership.  The ASF licenses this file
# to you under the Apache License, Version 2.0 (the
# "License"); you may not use this file except in compliance
# with the License.  You may obtain a copy of the License at
#
#   http://www.apache.org/licenses/LICENSE-2.0
#
# Unless required by applicable law or agreed to in writing,
# software distributed under the License is distributed on an
# "AS IS" BASIS, WITHOUT WARRANTIES OR CONDITIONS OF ANY
# KIND, either express or implied.  See the License for the
# specific language governing permissions and limitations
# under the License.
#
###############################################################################


# integration tests assume that the workflow in
# .github/workflows/tests-docker.yml has been executed

import csv
import os

from pathlib import Path

from pywis_pubsub.validation import validate_message
from requests import Session, codes

DATADIR = Path('.').parent.absolute() / 'tests/data'

URL = 'http://localhost'
API_URL = f'{URL}/oapi'
ID = 'urn:wmo:md:mw-mw_met_centre-test:surface-weather-observations'
SESSION = Session()
SESSION.hooks = {
   'response': lambda r, *args, **kwargs: r.raise_for_status()
}


def test_wis2downloader():
    """Test if the wis2downloader has downloaded
    the expected number of files in the download directory"""

    DOWNLOAD_DIR = DATADIR / 'downloads'

    topic_nfiles_dict = {
        'origin/a/wis2/mw-mw_met_centre-test/data/core/weather/surface-based-observations/synop': 23, # noqa
        'origin/a/wis2/dz-meteoalgerie/data/core/weather/surface-based-observations/synop': 28, # noqa
        'origin/a/wis2/cn-cma/data/core/weather/prediction/forecast/medium-range/probabilistic/global': 10, # noqa
<<<<<<< HEAD
        'origin/a/wis2/ro-rnimh-test/data/core/weather/surface-based-observations/synop': 49, # noqa
        'origin/a/wis2/cg-met/data/core/weather/surface-based-observations/synop': 14, # noqa
        'origin/a/wis2/int-wmo-test/data/core/ocean/surface-based-observations/drifting-buoys': 2, # noqa
        'origin/a/wis2/int-wmo-test/data/core/weather/surface-based-observations/wind-profile': 1, # noqa
        'origin/a/wis2/int-wmo-test/data/core/weather/surface-based-observations/ship-hourly': 5, # noqa
        'origin/a/wis2/it-meteoam/data/core/weather/surface-based-observations/synop': 31 # noqa
=======
        'origin/a/wis2/ro-rnimh/data/core/weather/surface-based-observations/synop': 49, # noqa
        'origin/a/wis2/cd-brazza_met_centre/data/recommended/weather/surface-based-observations/synop': 0, # noqa
        'origin/a/wis2/int-wmo-test/data/core/weather/surface-based-observations/buoy': 2, # noqa
        'origin/a/wis2/int-wmo-test/data/core/weather/surface-based-observations/wind_profiler': 1, # noqa
        'origin/a/wis2/int-wmo-test/data/core/weather/surface-based-observations/ship': 5, # noqa
        'origin/a/wis2/it-roma_met_centre/data/core/weather/surface-based-observations/synop': 31 # noqa
>>>>>>> da5ed3d5
    }

    topic_nfiles_dict_found = {}
    for key in topic_nfiles_dict.keys():
        topic_nfiles_dict_found[key] = 0

    # count the number of files received in the download directory
    # over all subdirectories
    total_files = 0
    for root, dirs, files in os.walk(DOWNLOAD_DIR):
        total_files += len(files)
        for key in topic_nfiles_dict.keys():
            if key in root:
                topic_nfiles_dict_found[key] += len(files)

    # check if the number of files downloaded for each topic
    # matches the expected number
    for key in topic_nfiles_dict.keys():
        assert topic_nfiles_dict[key] == topic_nfiles_dict_found[key]


def test_metadata_station_cache():
    """Test station metadata caching"""

    wmo_regions = [
        'africa',
        'antarctica',
        'asia',
        'europe',
        'inapplicable',
        'northCentralAmericaCaribbean',
        'southAmerica',
        'southWestPacific',
        'unknown'
    ]

    with (DATADIR / 'metadata/station/station_list.csv').open() as fh:
        reader = csv.DictReader(fh)
        for row in reader:
            wsi = row['wigos_station_identifier']
            r = SESSION.get(f'{API_URL}/collections/stations/items/{wsi}')

            assert r.status_code == codes.ok

            station = r.json()

            assert station['properties']['wigos_station_identifier'] == wsi
            assert station['properties']['wmo_region'] in wmo_regions


def test_metadata_station_publish():
    """Test station metadata publishing"""

    r = SESSION.get(f'{API_URL}/collections/stations/items')

    assert r.status_code == codes.ok

    stations = r.json()

    assert stations['numberReturned'] == 103
    assert stations['numberMatched'] == 103


def test_metadata_discovery_publish():
    """Test discovery metadata publishing"""

    r = SESSION.get(f'{API_URL}/collections/discovery-metadata/items').json()
    assert r['numberMatched'] == 9

    r = SESSION.get(f'{API_URL}/collections/discovery-metadata/items/{ID}').json()  # noqa

    assert r['id'] == ID
    assert r['properties']['title'] == 'Surface weather observations from Malawi' # noqa

    assert len(r['links']) == 9

    geometry = {
        "type": "Polygon",
        "coordinates": [[
            [32.6881653175, -16.8012997372],
            [32.6881653175, -9.23059905359],
            [35.7719047381, -9.23059905359],
            [35.7719047381, -16.8012997372],
            [32.6881653175, -16.8012997372]
        ]]
    }

    assert r['geometry'] == geometry

    mqtt_link = [d for d in r['links'] if d['href'].startswith('mqtt')][0]

    assert 'everyone:everyone' in mqtt_link['href']
    assert mqtt_link['channel'] == 'origin/a/wis2/mw-mw_met_centre-test/data/core/weather/surface-based-observations/synop'  # noqa

    params = {
        'q': 'temperature'
    }

    r = SESSION.get(f'{API_URL}/collections/discovery-metadata/items',
                    params=params).json()

    assert r['numberMatched'] == 8

    # test access of discovery metadata from notification message

    centre_ids = [
        'mw-mw_met_centre-test',
        'it-meteoam',
        'dz-meteoalgerie',
        'ro-rnimh-test',
        'cg-met',
        'int-wmo-test'
    ]

    for centre_id in centre_ids:
        params = {
            'q': f'{centre_id} AND metadata'
        }

        r = SESSION.get(f'{API_URL}/collections/messages/items',
                        params=params).json()

        assert r['numberMatched'] >= 1

        feature = r['features'][0]
        assert feature['properties']['data_id'].startswith(centre_id)

        link = feature['links'][0]

        assert link['type'] == 'application/geo+json'
        assert link['href'].endswith('json')

        r = SESSION.get(link['href'])
        assert r.headers['Content-Type'] == 'application/geo+json'

        r = r.json()
        assert r['conformsTo'][0] == 'http://wis.wmo.int/spec/wcmp/2/conf/core'

        id_ = 'urn:wmo:md:cd-brazza_met_centre:surface-weather-observations'
        r = SESSION.get(f'{API_URL}/collections/discovery-metadata/items/{id_}').json()  # noqa

        assert 'has_auth' in r['wis2box']
        assert r['wis2box']['has_auth']

        for link in r['links']:
            if link['rel'] == 'collection' and link['title'] == id_:
                assert link['security']['default']['type'] == 'http'
                assert link['security']['default']['scheme'] == 'bearer'


def test_data_ingest():
    """Test data ingest/process publish"""

    item_api_url = f'{API_URL}/collections/{ID}/items/WIGOS_0-454-2-AWSNAMITAMBO_20210707T145500-82'  # noqa

    item_api = SESSION.get(item_api_url).json()

    assert item_api['reportId'] == 'WIGOS_0-454-2-AWSNAMITAMBO_20210707T145500'
    assert item_api['properties']['resultTime'] == '2021-07-07T14:55:00Z'  # noqa
    item_source = f'2021-07-07/wis/{ID}/{item_api["reportId"]}.bufr4' # noqa
    r = SESSION.get(f'{URL}/data/{item_source}')  # noqa
    assert r.status_code == codes.ok


def test_data_api():
    """Test data API collection queries"""

    url = f'{API_URL}/collections/{ID}/items'

    # filter by WIGOS station identifier
    params = {
        'wigos_station_identifier': '0-454-2-AWSLOBI'
    }

    r = SESSION.get(url, params=params).json()

    assert r['numberMatched'] == 17

    # filter by datetime (instant)
    params = {
        'datetime': '2021-07-08'
    }

    r = SESSION.get(url, params=params).json()

    assert r['numberMatched'] == 99

    # filter by datetime (since)
    params = {
        'datetime': '2021-07-08/..'
    }

    r = SESSION.get(url, params=params).json()

    assert r['numberMatched'] == 218

    # filter by datetime (before)
    params = {
        'datetime': '../2022-01-01'
    }

    r = SESSION.get(url, params=params).json()

    assert r['numberMatched'] == 385

    # filter by datetime (since year)
    params = {
        'datetime': '../2022'
    }

    r = SESSION.get(url, params=params).json()

    assert r['numberMatched'] == 385

    # filter by bbox
    bbox = [35.2, -16, 36, -15]
    params = {
        'bbox': ','.join(list(map(str, bbox)))
    }

    r = SESSION.get(url, params=params).json()

    assert r['numberMatched'] == 283


def test_message_api():
    """Test message API collection queries"""

    # check messages with "q=AWSBALAKA" contains link with rel='update'
    url = f'{API_URL}/collections/messages/items?q=AWSBALAKA&limit=2'  # noqa
    r = SESSION.get(url).json()
    # get links from 2nd message
    links = r['features'][1]['links']

    # check link contains rel='update'
    assert any(link['rel'] == 'update' for link in links)

    # test messages per test dataset
    counts = {
        'mw-mw_met_centre': 25,
        'it-meteoam': 33,
        'dz-meteoalgerie': 29,
        'ro-rnimh': 50,
        'cg-met': 15,
        'int-wmo': 11,
        'cn-cma': 11
    }
    for key, value in counts.items():
        url = f'{API_URL}/collections/messages/items?sortby=-datetime&q={key}&limit=1'  # noqa
        r = SESSION.get(url).json()
        assert r['numberMatched'] == value

    url = f'{API_URL}/collections/messages/items?sortby=-datetime'
    r = SESSION.get(url).json()

    # should match sum of counts above
    assert r['numberMatched'] == sum(counts.values())

<<<<<<< HEAD
    # we want to find a particular message with data ID
    target_data_id = "cg-met:surface-weather-observations/WIGOS_0-20000-0-64406_20230803T090000" # noqa
=======
    # we want to find a particular message with data ID for core data
    target_data_id = 'mw-mw_met_centre:surface-weather-observations/WIGOS_0-454-2-AWSLOBI_20211111T125500'  # noqa
>>>>>>> da5ed3d5

    msg = None
    for feature in r['features']:
        if feature['properties']['data_id'] == target_data_id:
            msg = feature
            break

    assert msg is not None

    is_valid, _ = validate_message(msg)
    assert is_valid

    assert msg['geometry'] is not None

    props = msg['properties']
    assert props['datetime'] == '2021-11-11T12:55:00Z'
    assert props['wigos_station_identifier'] == '0-454-2-AWSLOBI'
    assert props['integrity']['method'] == 'sha512'
<<<<<<< HEAD
    assert not props['data_id'].startswith('wis2')
    assert not props['data_id'].startswith('origin/a/wis2')
    assert props['data_id'].startswith('cg')
    assert props['content']['size'] == 253
=======
    assert not props['data_id'].startswith(('wis2', 'origin/a/wis2'))
    assert props['data_id'].startswith('mw')
    assert props['content']['size'] == 247
>>>>>>> da5ed3d5
    assert props['content']['encoding'] == 'base64'
    assert props['content']['value'] is not None

    link_rel = msg['links'][0]

    assert link_rel['type'] == 'application/x-bufr'

    r = SESSION.get(link_rel['href'])

    assert r.status_code == codes.ok

    assert str(r.headers['Content-Length']) == str(link_rel['length'])

    assert b'BUFR' in r.content

    # we want to find a particular message with data ID for recommended data
    url = f'{API_URL}/collections/messages/items?sortby=-datetime&q=cd-brazza_met_centre'  # noqa
    r = SESSION.get(url).json()

    target_data_id = "cd-brazza_met_centre:surface-weather-observations/WIGOS_0-20000-0-64406_20230803T090000" # noqa

    msg = None
    for feature in r['features']:
        if feature['properties']['data_id'] == target_data_id:
            msg = feature
            break

    assert msg is not None

    is_valid, _ = validate_message(msg)
    assert is_valid

    assert msg['geometry'] is not None

    props = msg['properties']
    assert props['datetime'] == '2023-08-03T09:00:00Z'
    assert props['wigos_station_identifier'] == '0-20000-0-64406'
    assert props['integrity']['method'] == 'sha512'
    assert not props['data_id'].startswith('wis2')
    assert not props['data_id'].startswith('origin/a/wis2')
    assert props['data_id'].startswith('cd')
    assert 'content' not in props
    assert 'gts' in props
    assert props['gts']['ttaaii'] == 'SICG20'
    assert props['gts']['cccc'] == 'FCBB'

    link_rel = msg['links'][0]

    assert link_rel['type'] == 'application/x-bufr'
    assert link_rel['security']['default']['type'] == 'http'
    assert link_rel['security']['default']['scheme'] == 'bearer'<|MERGE_RESOLUTION|>--- conflicted
+++ resolved
@@ -52,21 +52,12 @@
         'origin/a/wis2/mw-mw_met_centre-test/data/core/weather/surface-based-observations/synop': 23, # noqa
         'origin/a/wis2/dz-meteoalgerie/data/core/weather/surface-based-observations/synop': 28, # noqa
         'origin/a/wis2/cn-cma/data/core/weather/prediction/forecast/medium-range/probabilistic/global': 10, # noqa
-<<<<<<< HEAD
         'origin/a/wis2/ro-rnimh-test/data/core/weather/surface-based-observations/synop': 49, # noqa
-        'origin/a/wis2/cg-met/data/core/weather/surface-based-observations/synop': 14, # noqa
+        'origin/a/wis2/cg-met/data/recommended/weather/surface-based-observations/synop': 14, # noqa
         'origin/a/wis2/int-wmo-test/data/core/ocean/surface-based-observations/drifting-buoys': 2, # noqa
         'origin/a/wis2/int-wmo-test/data/core/weather/surface-based-observations/wind-profile': 1, # noqa
         'origin/a/wis2/int-wmo-test/data/core/weather/surface-based-observations/ship-hourly': 5, # noqa
         'origin/a/wis2/it-meteoam/data/core/weather/surface-based-observations/synop': 31 # noqa
-=======
-        'origin/a/wis2/ro-rnimh/data/core/weather/surface-based-observations/synop': 49, # noqa
-        'origin/a/wis2/cd-brazza_met_centre/data/recommended/weather/surface-based-observations/synop': 0, # noqa
-        'origin/a/wis2/int-wmo-test/data/core/weather/surface-based-observations/buoy': 2, # noqa
-        'origin/a/wis2/int-wmo-test/data/core/weather/surface-based-observations/wind_profiler': 1, # noqa
-        'origin/a/wis2/int-wmo-test/data/core/weather/surface-based-observations/ship': 5, # noqa
-        'origin/a/wis2/it-roma_met_centre/data/core/weather/surface-based-observations/synop': 31 # noqa
->>>>>>> da5ed3d5
     }
 
     topic_nfiles_dict_found = {}
@@ -325,13 +316,8 @@
     # should match sum of counts above
     assert r['numberMatched'] == sum(counts.values())
 
-<<<<<<< HEAD
-    # we want to find a particular message with data ID
-    target_data_id = "cg-met:surface-weather-observations/WIGOS_0-20000-0-64406_20230803T090000" # noqa
-=======
     # we want to find a particular message with data ID for core data
     target_data_id = 'mw-mw_met_centre:surface-weather-observations/WIGOS_0-454-2-AWSLOBI_20211111T125500'  # noqa
->>>>>>> da5ed3d5
 
     msg = None
     for feature in r['features']:
@@ -350,16 +336,9 @@
     assert props['datetime'] == '2021-11-11T12:55:00Z'
     assert props['wigos_station_identifier'] == '0-454-2-AWSLOBI'
     assert props['integrity']['method'] == 'sha512'
-<<<<<<< HEAD
-    assert not props['data_id'].startswith('wis2')
-    assert not props['data_id'].startswith('origin/a/wis2')
-    assert props['data_id'].startswith('cg')
-    assert props['content']['size'] == 253
-=======
-    assert not props['data_id'].startswith(('wis2', 'origin/a/wis2'))
+    assert not props['data_id'].startswith(('origin/a/wis2', 'wis2'))
     assert props['data_id'].startswith('mw')
     assert props['content']['size'] == 247
->>>>>>> da5ed3d5
     assert props['content']['encoding'] == 'base64'
     assert props['content']['value'] is not None
 
